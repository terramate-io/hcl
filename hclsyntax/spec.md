# HCL Native Syntax Specification

This is the specification of the syntax and semantics of the native syntax
for HCL. HCL is a system for defining configuration languages for applications.
The HCL information model is designed to support multiple concrete syntaxes
for configuration, but this native syntax is considered the primary format
and is optimized for human authoring and maintenance, as opposed to machine
generation of configuration.

The language consists of three integrated sub-languages:

- The _structural_ language defines the overall hierarchical configuration
  structure, and is a serialization of HCL bodies, blocks and attributes.

- The _expression_ language is used to express attribute values, either as
  literals or as derivations of other values.

- The _template_ language is used to compose values together into strings,
  as one of several types of expression in the expression language.

In normal use these three sub-languages are used together within configuration
files to describe an overall configuration, with the structural language
being used at the top level. The expression and template languages can also
be used in isolation, to implement features such as REPLs, debuggers, and
integration into more limited HCL syntaxes such as the JSON profile.

## Syntax Notation

Within this specification a semi-formal notation is used to illustrate the
details of syntax. This notation is intended for human consumption rather
than machine consumption, with the following conventions:

- A naked name starting with an uppercase letter is a global production,
  common to all of the syntax specifications in this document.
- A naked name starting with a lowercase letter is a local production,
  meaningful only within the specification where it is defined.
- Double and single quotes (`"` and `'`) are used to mark literal character
  sequences, which may be either punctuation markers or keywords.
- The default operator for combining items, which has no punctuation,
  is concatenation.
- The symbol `|` indicates that any one of its left and right operands may
  be present.
- The `*` symbol indicates zero or more repetitions of the item to its left.
- The `?` symbol indicates zero or one of the item to its left.
- Parentheses (`(` and `)`) are used to group items together to apply
  the `|`, `*` and `?` operators to them collectively.

The grammar notation does not fully describe the language. The prose may
augment or conflict with the illustrated grammar. In case of conflict, prose
has priority.

## Source Code Representation

Source code is unicode text expressed in the UTF-8 encoding. The language
itself does not perform unicode normalization, so syntax features such as
identifiers are sequences of unicode code points and so e.g. a precombined
accented character is distinct from a letter associated with a combining
accent. (String literals have some special handling with regard to Unicode
normalization which will be covered later in the relevant section.)

UTF-8 encoded Unicode byte order marks are not permitted. Invalid or
non-normalized UTF-8 encoding is always a parse error.

## Lexical Elements

### Comments and Whitespace

Comments and Whitespace are recognized as lexical elements but are ignored
except as described below.

Whitespace is defined as a sequence of zero or more space characters
(U+0020). Newline sequences (either U+000A or U+000D followed by U+000A)
are _not_ considered whitespace but are ignored as such in certain contexts.
Horizontal tab characters (U+0009) are also treated as whitespace, but are
counted only as one "column" for the purpose of reporting source positions.

Comments serve as program documentation and come in two forms:

- _Line comments_ start with either the `//` or `#` sequences and end with
  the next newline sequence. A line comment is considered equivalent to a
  newline sequence.

- _Inline comments_ start with the `/*` sequence and end with the `*/`
  sequence, and may have any characters within except the ending sequence.
  An inline comment is considered equivalent to a whitespace sequence.

<<<<<<< HEAD
Comments and whitespace cannot begin within other comments, or within template
literals except inside an interpolation sequence or template directive.
=======
Comments and whitespace cannot begin within other comments, or within
template literals except inside an interpolation sequence or template directive.
>>>>>>> 70c52725

### Identifiers

Identifiers name entities such as blocks, attributes and expression variables.
Identifiers are interpreted as per [UAX #31][uax31] Section 2. Specifically,
their syntax is defined in terms of the `ID_Start` and `ID_Continue`
character properties as follows:

```ebnf
Identifier = ID_Start (ID_Continue | '-')*;
```

The Unicode specification provides the normative requirements for identifier
parsing. Non-normatively, the spirit of this specification is that `ID_Start`
consists of Unicode letter and certain unambiguous punctuation tokens, while
`ID_Continue` augments that set with Unicode digits, combining marks, etc.

The dash character `-` is additionally allowed in identifiers, even though
that is not part of the unicode `ID_Continue` definition. This is to allow
attribute names and block type names to contain dashes, although underscores
as word separators are considered the idiomatic usage.

[uax31]: http://unicode.org/reports/tr31/ "Unicode Identifier and Pattern Syntax"

### Keywords

There are no globally-reserved words, but in some contexts certain identifiers
are reserved to function as keywords. These are discussed further in the
relevant documentation sections that follow. In such situations, the
identifier's role as a keyword supersedes any other valid interpretation that
may be possible. Outside of these specific situations, the keywords have no
special meaning and are interpreted as regular identifiers.

### Operators and Delimiters

The following character sequences represent operators, delimiters, and other
special tokens:

```
+    &&   ==   <    :    {    [    (    ${
-    ||   !=   >    ?    }    ]    )    %{
*    !         <=        =         .
/              >=        =>        ,
%                                  ...
```

### Numeric Literals

A numeric literal is a decimal representation of a
real number. It has an integer part, a fractional part,
and an exponent part.

```ebnf
NumericLit = decimal+ ("." decimal+)? (expmark decimal+)?;
decimal    = '0' .. '9';
expmark    = ('e' | 'E') ("+" | "-")?;
```

## Structural Elements

The structural language consists of syntax representing the following
constructs:

- _Attributes_, which assign a value to a specified name.
- _Blocks_, which create a child body annotated by a type and optional labels.
- _Body Content_, which consists of a collection of attributes and blocks.

These constructs correspond to the similarly-named concepts in the
language-agnostic HCL information model.

```ebnf
ConfigFile   = Body;
Body         = (Attribute | Block | OneLineBlock)*;
Attribute    = Identifier "=" Expression Newline;
Block        = Identifier (StringLit|Identifier)* "{" Newline Body "}" Newline;
OneLineBlock = Identifier (StringLit|Identifier)* "{" (Identifier "=" Expression)? "}" Newline;
```

### Configuration Files

A _configuration file_ is a sequence of characters whose top-level is
interpreted as a Body.

### Bodies

A _body_ is a collection of associated attributes and blocks. The meaning of
this association is defined by the calling application.

### Attribute Definitions

An _attribute definition_ assigns a value to a particular attribute name within
a body. Each distinct attribute name may be defined no more than once within a
single body.

The attribute value is given as an expression, which is retained literally
for later evaluation by the calling application.

### Blocks

A _block_ creates a child body that is annotated with a block _type_ and
zero or more block _labels_. Blocks create a structural hierarchy which can be
interpreted by the calling application.

Block labels can either be quoted literal strings or naked identifiers.

## Expressions

The expression sub-language is used within attribute definitions to specify
values.

```ebnf
Expression = (
    ExprTerm |
    Operation |
    Conditional
);
```

### Types

The value types used within the expression language are those defined by the
syntax-agnostic HCL information model. An expression may return any valid
type, but only a subset of the available types have first-class syntax.
A calling application may make other types available via _variables_ and
_functions_.

### Expression Terms

Expression _terms_ are the operands for unary and binary expressions, as well
as acting as expressions in their own right.

```ebnf
ExprTerm = (
    LiteralValue |
    CollectionValue |
    TemplateExpr |
    VariableExpr |
    FunctionCall |
    ForExpr |
    ExprTerm Index |
    ExprTerm GetAttr |
    ExprTerm Splat |
    "(" Expression ")"
);
```

The productions for these different term types are given in their corresponding
sections.

Between the `(` and `)` characters denoting a sub-expression, newline
characters are ignored as whitespace.

### Literal Values

A _literal value_ immediately represents a particular value of a primitive
type.

```ebnf
LiteralValue = (
  NumericLit |
  "true" |
  "false" |
  "null"
);
```

- Numeric literals represent values of type _number_.
- The `true` and `false` keywords represent values of type _bool_.
- The `null` keyword represents a null value of the dynamic pseudo-type.

String literals are not directly available in the expression sub-language, but
are available via the template sub-language, which can in turn be incorporated
via _template expressions_.

### Collection Values

A _collection value_ combines zero or more other expressions to produce a
collection value.

```ebnf
CollectionValue = tuple | object;
tuple = "[" (
    (Expression ("," Expression)* ","?)?
) "]";
object = "{" (
    (objectelem ("," objectelem)* ","?)?
) "}";
objectelem = (Identifier | Expression) ("=" | ":") Expression;
```

Only tuple and object values can be directly constructed via native syntax.
Tuple and object values can in turn be converted to list, set and map values
with other operations, which behaves as defined by the syntax-agnostic HCL
information model.

When specifying an object element, an identifier is interpreted as a literal
attribute name as opposed to a variable reference. To populate an item key
from a variable, use parentheses to disambiguate:

- `{foo = "baz"}` is interpreted as an attribute literally named `foo`.
- `{(foo) = "baz"}` is interpreted as an attribute whose name is taken
  from the variable named `foo`.

Between the open and closing delimiters of these sequences, newline sequences
are ignored as whitespace.

There is a syntax ambiguity between _for expressions_ and collection values
whose first element starts with an identifier named `for`. The _for expression_
interpretation has priority, so to write a key literally named `for`
or an expression derived from a variable named `for` you must use parentheses
or quotes to disambiguate:

- `[for, foo, baz]` is a syntax error.
- `[(for), foo, baz]` is a tuple whose first element is the value of variable
  `for`.
- `{for = 1, baz = 2}` is a syntax error.
- `{"for" = 1, baz = 2}` is an object with an attribute literally named `for`.
- `{baz = 2, for = 1}` is equivalent to the previous example, and resolves the
  ambiguity by reordering.
- `{(for) = 1, baz = 2}` is an object with a key with the same value as the
  variable `for`.

### Template Expressions

A _template expression_ embeds a program written in the template sub-language
as an expression. Template expressions come in two forms:

- A _quoted_ template expression is delimited by quote characters (`"`) and
  defines a template as a single-line expression with escape characters.
- A _heredoc_ template expression is introduced by a `<<` sequence and
  defines a template via a multi-line sequence terminated by a user-chosen
  delimiter.

In both cases the template interpolation and directive syntax is available for
use within the delimiters, and any text outside of these special sequences is
interpreted as a literal string.

In _quoted_ template expressions any literal string sequences within the
template behave in a special way: literal newline sequences are not permitted
and instead _escape sequences_ can be included, starting with the
backslash `\`:

```
    \n         Unicode newline control character
    \r         Unicode carriage return control character
    \t         Unicode tab control character
    \"         Literal quote mark, used to prevent interpretation as end of string
    \\         Literal backslash, used to prevent interpretation as escape sequence
    \uNNNN     Unicode character from Basic Multilingual Plane (NNNN is four hexadecimal digits)
    \UNNNNNNNN Unicode character from supplementary planes (NNNNNNNN is eight hexadecimal digits)
```

The _heredoc_ template expression type is introduced by either `<<` or `<<-`,
followed by an identifier. The template expression ends when the given
identifier subsequently appears again on a line of its own.

If a heredoc template is introduced with the `<<-` symbol, any literal string
at the start of each line is analyzed to find the minimum number of leading
spaces, and then that number of prefix spaces is removed from all line-leading
literal strings. The final closing marker may also have an arbitrary number
of spaces preceding it on its line.

```ebnf
TemplateExpr = quotedTemplate | heredocTemplate;
quotedTemplate = (as defined in prose above);
heredocTemplate = (
    ("<<" | "<<-") Identifier Newline
    (content as defined in prose above)
    Identifier Newline
);
```

A quoted template expression containing only a single literal string serves
as a syntax for defining literal string _expressions_. In certain contexts
the template syntax is restricted in this manner:

```ebnf
StringLit = '"' (quoted literals as defined in prose above) '"';
```

The `StringLit` production permits the escape sequences discussed for quoted
template expressions as above, but does _not_ permit template interpolation
or directive sequences.

### Variables and Variable Expressions

A _variable_ is a value that has been assigned a symbolic name. Variables are
made available for use in expressions by the calling application, by populating
the _global scope_ used for expression evaluation.

Variables can also be created by expressions themselves, which always creates
a _child scope_ that incorporates the variables from its parent scope but
(re-)defines zero or more names with new values.

The value of a variable is accessed using a _variable expression_, which is
a standalone `Identifier` whose name corresponds to a defined variable:

```ebnf
VariableExpr = Identifier;
```

Variables in a particular scope are immutable, but child scopes may _hide_
a variable from an ancestor scope by defining a new variable of the same name.
When looking up variables, the most locally-defined variable of the given name
is used, and ancestor-scoped variables of the same name cannot be accessed.

No direct syntax is provided for declaring or assigning variables, but other
expression constructs implicitly create child scopes and define variables as
part of their evaluation.

### Functions and Function Calls

A _function_ is an operation that has been assigned a symbolic name. Functions
are made available for use in expressions by the calling application, by
populating the _function table_ used for expression evaluation.

The namespace of functions is distinct from the namespace of variables. A
function and a variable may share the same name with no implication that they
are in any way related.

A function can be executed via a _function call_ expression:

```ebnf
FunctionCall = Identifier "(" arguments ")";
Arguments = (
    () ||
    (Expression ("," Expression)* ("," | "...")?)
);
```

The definition of functions and the semantics of calling them are defined by
the language-agnostic HCL information model. The given arguments are mapped
onto the function's _parameters_ and the result of a function call expression
is the return value of the named function when given those arguments.

If the final argument expression is followed by the ellipsis symbol (`...`),
the final argument expression must evaluate to either a list or tuple value.
The elements of the value are each mapped to a single parameter of the
named function, beginning at the first parameter remaining after all other
argument expressions have been mapped.

Within the parentheses that delimit the function arguments, newline sequences
are ignored as whitespace.

### For Expressions

A _for expression_ is a construct for constructing a collection by projecting
the items from another collection.

```ebnf
ForExpr = forTupleExpr | forObjectExpr;
forTupleExpr = "[" forIntro Expression forCond? "]";
forObjectExpr = "{" forIntro Expression "=>" Expression "..."? forCond? "}";
forIntro = "for" Identifier ("," Identifier)? "in" Expression ":";
forCond = "if" Expression;
```

The punctuation used to delimit a for expression decide whether it will produce
a tuple value (`[` and `]`) or an object value (`{` and `}`).

The "introduction" is equivalent in both cases: the keyword `for` followed by
either one or two identifiers separated by a comma which define the temporary
variable names used for iteration, followed by the keyword `in` and then
an expression that must evaluate to a value that can be iterated. The
introduction is then terminated by the colon (`:`) symbol.

If only one identifier is provided, it is the name of a variable that will
be temporarily assigned the value of each element during iteration. If both
are provided, the first is the key and the second is the value.

Tuple, object, list, map, and set types are iterable. The type of collection
used defines how the key and value variables are populated:

- For tuple and list types, the _key_ is the zero-based index into the
  sequence for each element, and the _value_ is the element value. The
  elements are visited in index order.
- For object and map types, the _key_ is the string attribute name or element
  key, and the _value_ is the attribute or element value. The elements are
  visited in the order defined by a lexicographic sort of the attribute names
  or keys.
- For set types, the _key_ and _value_ are both the element value. The elements
  are visited in an undefined but consistent order.

The expression after the colon and (in the case of object `for`) the expression
after the `=>` are both evaluated once for each element of the source
collection, in a local scope that defines the key and value variable names
specified.

The results of evaluating these expressions for each input element are used
to populate an element in the new collection. In the case of tuple `for`, the
single expression becomes an element, appending values to the tuple in visit
order. In the case of object `for`, the pair of expressions is used as an
attribute name and value respectively, creating an element in the resulting
object.

In the case of object `for`, it is an error if two input elements produce
the same result from the attribute name expression, since duplicate
attributes are not possible. If the ellipsis symbol (`...`) appears
immediately after the value expression, this activates the grouping mode in
which each value in the resulting object is a _tuple_ of all of the values
that were produced against each distinct key.

- `[for v in ["a", "b"]: v]` returns `["a", "b"]`.
- `[for i, v in ["a", "b"]: i]` returns `[0, 1]`.
- `{for i, v in ["a", "b"]: v => i}` returns `{a = 0, b = 1}`.
- `{for i, v in ["a", "a", "b"]: v => i}` produces an error, because attribute
  `a` is defined twice.
- `{for i, v in ["a", "a", "b"]: v => i...}` returns `{a = [0, 1], b = [2]}`.

If the `if` keyword is used after the element expression(s), it applies an
additional predicate that can be used to conditionally filter elements from
the source collection from consideration. The expression following `if` is
evaluated once for each source element, in the same scope used for the
element expression(s). It must evaluate to a boolean value; if `true`, the
element will be evaluated as normal, while if `false` the element will be
skipped.

- `[for i, v in ["a", "b", "c"]: v if i < 2]` returns `["a", "b"]`.

If the collection value, element expression(s) or condition expression return
unknown values that are otherwise type-valid, the result is a value of the
dynamic pseudo-type.

### Index Operator

The _index_ operator returns the value of a single element of a collection
value. It is a postfix operator and can be applied to any value that has
a tuple, object, map, or list type.

```ebnf
Index = "[" Expression "]";
```

The expression delimited by the brackets is the _key_ by which an element
will be looked up.

If the index operator is applied to a value of tuple or list type, the
key expression must be an non-negative integer number representing the
zero-based element index to access. If applied to a value of object or map
type, the key expression must be a string representing the attribute name
or element key. If the given key value is not of the appropriate type, a
conversion is attempted using the conversion rules from the HCL
syntax-agnostic information model.

An error is produced if the given key expression does not correspond to
an element in the collection, either because it is of an unconvertable type,
because it is outside the range of elements for a tuple or list, or because
the given attribute or key does not exist.

If either the collection or the key are an unknown value of an
otherwise-suitable type, the return value is an unknown value whose type
matches what type would be returned given known values, or a value of the
dynamic pseudo-type if type information alone cannot determine a suitable
return type.

Within the brackets that delimit the index key, newline sequences are ignored
as whitespace.

The HCL native syntax also includes a _legacy_ index operator that exists
only for compatibility with the precursor language HIL:

```ebnf
LegacyIndex = '.' digit+
```

This legacy index operator must be supported by parser for compatibility but
should not be used in new configurations. This allows an attribute-access-like
syntax for indexing, must still be interpreted as an index operation rather
than attribute access.

The legacy syntax does not support chaining of index operations, like
`foo.0.0.bar`, because the interpretation of `0.0` as a number literal token
takes priority and thus renders the resulting sequence invalid.

### Attribute Access Operator

The _attribute access_ operator returns the value of a single attribute in
an object value. It is a postfix operator and can be applied to any value
that has an object type.

```ebnf
GetAttr = "." Identifier;
```

The given identifier is interpreted as the name of the attribute to access.
An error is produced if the object to which the operator is applied does not
have an attribute with the given name.

If the object is an unknown value of a type that has the attribute named, the
result is an unknown value of the attribute's type.

### Splat Operators

The _splat operators_ allow convenient access to attributes or elements of
elements in a tuple, list, or set value.

There are two kinds of "splat" operator:

- The _attribute-only_ splat operator supports only attribute lookups into
  the elements from a list, but supports an arbitrary number of them.

- The _full_ splat operator additionally supports indexing into the elements
  from a list, and allows any combination of attribute access and index
  operations.

```ebnf
Splat = attrSplat | fullSplat;
attrSplat = "." "*" GetAttr*;
fullSplat = "[" "*" "]" (GetAttr | Index)*;
```

The splat operators can be thought of as shorthands for common operations that
could otherwise be performed using _for expressions_:

- `tuple.*.foo.bar[0]` is approximately equivalent to
  `[for v in tuple: v.foo.bar][0]`.
- `tuple[*].foo.bar[0]` is approximately equivalent to
  `[for v in tuple: v.foo.bar[0]]`

Note the difference in how the trailing index operator is interpreted in
each case. This different interpretation is the key difference between the
_attribute-only_ and _full_ splat operators.

Splat operators have one additional behavior compared to the equivalent
_for expressions_ shown above: if a splat operator is applied to a value that
is _not_ of tuple, list, or set type, the value is coerced automatically into
a single-value list of the value type:

- `any_object.*.id` is equivalent to `[any_object.id]`, assuming that `any_object`
  is a single object.
- `any_number.*` is equivalent to `[any_number]`, assuming that `any_number`
  is a single number.

If applied to a null value that is not tuple, list, or set, the result is always
an empty tuple, which allows conveniently converting a possibly-null scalar
value into a tuple of zero or one elements. It is illegal to apply a splat
operator to a null value of tuple, list, or set type.

### Operations

Operations apply a particular operator to either one or two expression terms.

```ebnf
Operation = unaryOp | binaryOp;
unaryOp = ("-" | "!") ExprTerm;
binaryOp = ExprTerm binaryOperator ExprTerm;
binaryOperator = compareOperator | arithmeticOperator | logicOperator;
compareOperator = "==" | "!=" | "<" | ">" | "<=" | ">=";
arithmeticOperator = "+" | "-" | "*" | "/" | "%";
logicOperator = "&&" | "||";
```

The unary operators have the highest precedence.

The binary operators are grouped into the following precedence levels:

```
Level    Operators
  6      * / %
  5      + -
  4      > >= < <=
  3      == !=
  2      &&
  1      ||
```

Higher values of "level" bind tighter. Operators within the same precedence
level have left-to-right associativity. For example, `x / y * z` is equivalent
to `(x / y) * z`.

### Comparison Operators

Comparison operators always produce boolean values, as a result of testing
the relationship between two values.

The two equality operators apply to values of any type:

```
a == b  equal
a != b  not equal
```

Two values are equal if the are of identical types and their values are
equal as defined in the HCL syntax-agnostic information model. The equality
operators are commutative and opposite, such that `(a == b) == !(a != b)`
and `(a == b) == (b == a)` for all values `a` and `b`.

The four numeric comparison operators apply only to numbers:

```
a < b   less than
a <= b  less than or equal to
a > b   greater than
a >= b  greater than or equal to
```

If either operand of a comparison operator is a correctly-typed unknown value
or a value of the dynamic pseudo-type, the result is an unknown boolean.

### Arithmetic Operators

Arithmetic operators apply only to number values and always produce number
values as results.

```
a + b   sum        (addition)
a - b   difference (subtraction)
a * b   product    (multiplication)
a / b   quotient   (division)
a % b   remainder  (modulo)
-a      negation
```

Arithmetic operations are considered to be performed in an arbitrary-precision
number space.

If either operand of an arithmetic operator is an unknown number or a value
of the dynamic pseudo-type, the result is an unknown number.

### Logic Operators

Logic operators apply only to boolean values and always produce boolean values
as results.

```
a && b   logical AND
a || b   logical OR
!a       logical NOT
```

If either operand of a logic operator is an unknown bool value or a value
of the dynamic pseudo-type, the result is an unknown bool value.

### Conditional Operator

The conditional operator allows selecting from one of two expressions based on
the outcome of a boolean expression.

```ebnf
Conditional = Expression "?" Expression ":" Expression;
```

The first expression is the _predicate_, which is evaluated and must produce
a boolean result. If the predicate value is `true`, the result of the second
expression is the result of the conditional. If the predicate value is
`false`, the result of the third expression is the result of the conditional.

The second and third expressions must be of the same type or must be able to
unify into a common type using the type unification rules defined in the
HCL syntax-agnostic information model. This unified type is the result type
of the conditional, with both expressions converted as necessary to the
unified type.

If the predicate is an unknown boolean value or a value of the dynamic
pseudo-type then the result is an unknown value of the unified type of the
other two expressions.

If either the second or third expressions produce errors when evaluated,
these errors are passed through only if the erroneous expression is selected.
This allows for expressions such as
`length(some_list) > 0 ? some_list[0] : default` (given some suitable `length`
function) without producing an error when the predicate is `false`.

## Templates

The template sub-language is used within template expressions to concisely
combine strings and other values to produce other strings. It can also be
used in isolation as a standalone template language.

```ebnf
Template = (
    TemplateLiteral |
    TemplateInterpolation |
    TemplateDirective
)*
TemplateDirective = TemplateIf | TemplateFor;
```

A template behaves like an expression that always returns a string value.
The different elements of the template are evaluated and combined into a
single string to return. If any of the elements produce an unknown string
or a value of the dynamic pseudo-type, the result is an unknown string.

An important use-case for standalone templates is to enable the use of
expressions in alternative HCL syntaxes where a native expression grammar is
not available. For example, the HCL JSON profile treats the values of JSON
strings as standalone templates when attributes are evaluated in expression
mode.

### Template Literals

A template literal is a literal sequence of characters to include in the
resulting string. When the template sub-language is used standalone, a
template literal can contain any unicode character, with the exception
of the sequences that introduce interpolations and directives, and for the
sequences that escape those introductions.

The interpolation and directive introductions are escaped by doubling their
leading characters. The `${` sequence is escaped as `$${` and the `%{`
sequence is escaped as `%%{`.

When the template sub-language is embedded in the expression language via
_template expressions_, additional constraints and transforms are applied to
template literals as described in the definition of template expressions.

The value of a template literal can be modified by _strip markers_ in any
interpolations or directives that are adjacent to it. A strip marker is
a tilde (`~`) placed immediately after the opening `{` or before the closing
`}` of a template sequence:

- `hello ${~ "world" }` produces `"helloworld"`.
- `%{ if true ~} hello %{~ endif }` produces `"hello"`.

When a strip marker is present, any spaces adjacent to it in the corresponding
string literal (if any) are removed before producing the final value. Space
characters are interpreted as per Unicode's definition.

Stripping is done at syntax level rather than value level. Values returned
by interpolations or directives are not subject to stripping:

- `${"hello" ~}${" world"}` produces `"hello world"`, and not `"helloworld"`,
  because the space is not in a template literal directly adjacent to the
  strip marker.

### Template Interpolations

An _interpolation sequence_ evaluates an expression (written in the
expression sub-language), converts the result to a string value, and
replaces itself with the resulting string.

```ebnf
TemplateInterpolation = ("${" | "${~") Expression ("}" | "~}";
```

If the expression result cannot be converted to a string, an error is
produced.

### Template If Directive

The template `if` directive is the template equivalent of the
_conditional expression_, allowing selection of one of two sub-templates based
on the value of a predicate expression.

```ebnf
TemplateIf = (
    ("%{" | "%{~") "if" Expression ("}" | "~}")
    Template
    (
        ("%{" | "%{~") "else" ("}" | "~}")
        Template
    )?
    ("%{" | "%{~") "endif" ("}" | "~}")
);
```

The evaluation of the `if` directive is equivalent to the conditional
expression, with the following exceptions:

- The two sub-templates always produce strings, and thus the result value is
  also always a string.
- The `else` clause may be omitted, in which case the conditional's third
  expression result is implied to be the empty string.

### Template For Directive

The template `for` directive is the template equivalent of the _for expression_,
producing zero or more copies of its sub-template based on the elements of
a collection.

```ebnf
TemplateFor = (
    ("%{" | "%{~") "for" Identifier ("," Identifier) "in" Expression ("}" | "~}")
    Template
    ("%{" | "%{~") "endfor" ("}" | "~}")
);
```

The evaluation of the `for` directive is equivalent to the _for expression_
when producing a tuple, with the following exceptions:

- The sub-template always produces a string.
- There is no equivalent of the "if" clause on the for expression.
- The elements of the resulting tuple are all converted to strings and
  concatenated to produce a flat string result.

### Template Interpolation Unwrapping

As a special case, a template that consists only of a single interpolation,
with no surrounding literals, directives or other interpolations, is
"unwrapped". In this case, the result of the interpolation expression is
returned verbatim, without conversion to string.

This special case exists primarily to enable the native template language
to be used inside strings in alternative HCL syntaxes that lack a first-class
template or expression syntax. Unwrapping allows arbitrary expressions to be
used to populate attributes when strings in such languages are interpreted
as templates.

- `${true}` produces the boolean value `true`
- `${"${true}"}` produces the boolean value `true`, because both the inner
  and outer interpolations are subject to unwrapping.
- `hello ${true}` produces the string `"hello true"`
- `${""}${true}` produces the string `"true"` because there are two
  interpolation sequences, even though one produces an empty result.
- `%{ for v in [true] }${v}%{ endfor }` produces the string `true` because
  the presence of the `for` directive circumvents the unwrapping even though
  the final result is a single value.

In some contexts this unwrapping behavior may be circumvented by the calling
application, by converting the final template result to string. This is
necessary, for example, if a standalone template is being used to produce
the direct contents of a file, since the result in that case must always be a
string.

## Static Analysis

The HCL static analysis operations are implemented for some expression types
in the native syntax, as described in the following sections.

A goal for static analysis of the native syntax is for the interpretation to
be as consistent as possible with the dynamic evaluation interpretation of
the given expression, though some deviations are intentionally made in order
to maximize the potential for analysis.

### Static List

The tuple construction syntax can be interpreted as a static list. All of
the expression elements given are returned as the static list elements,
with no further interpretation.

### Static Map

The object construction syntax can be interpreted as a static map. All of the
key/value pairs given are returned as the static pairs, with no further
interpretation.

The usual requirement that an attribute name be interpretable as a string
does not apply to this static analysis, allowing callers to provide map-like
constructs with different key types by building on the map syntax.

### Static Call

The function call syntax can be interpreted as a static call. The called
function name is returned verbatim and the given argument expressions are
returned as the static arguments, with no further interpretation.

### Static Traversal

A variable expression and any attached attribute access operations and
constant index operations can be interpreted as a static traversal.

The keywords `true`, `false` and `null` can also be interpreted as
static traversals, behaving as if they were references to variables of those
names, to allow callers to redefine the meaning of those keywords in certain
contexts.<|MERGE_RESOLUTION|>--- conflicted
+++ resolved
@@ -84,13 +84,8 @@
   sequence, and may have any characters within except the ending sequence.
   An inline comment is considered equivalent to a whitespace sequence.
 
-<<<<<<< HEAD
-Comments and whitespace cannot begin within other comments, or within template
-literals except inside an interpolation sequence or template directive.
-=======
 Comments and whitespace cannot begin within other comments, or within
 template literals except inside an interpolation sequence or template directive.
->>>>>>> 70c52725
 
 ### Identifiers
 
